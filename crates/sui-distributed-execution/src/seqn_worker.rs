use std::sync::Arc;
use std::cmp;

use sui_config::NodeConfig;
use prometheus::Registry;
use sui_core::authority::authority_per_epoch_store::AuthorityPerEpochStore;
use sui_core::authority::epoch_start_configuration::EpochStartConfiguration;
use sui_core::authority::AuthorityStore;
use sui_core::checkpoints::CheckpointStore;
use sui_core::epoch::committee_store::CommitteeStore;
use sui_core::epoch::epoch_metrics::EpochMetrics;
use sui_core::module_cache_metrics::ResolverMetrics;
use sui_core::signature_verifier::SignatureVerifierMetrics;
use sui_core::storage::RocksDbStore;
use sui_node::metrics;
use sui_types::metrics::LimitsMetrics;
use sui_types::sui_system_state::SuiSystemStateTrait;
use sui_types::sui_system_state::epoch_start_sui_system_state::EpochStartSystemStateTrait;
use sui_types::messages::{TransactionDataAPI, TransactionKind};
use tokio::sync::{watch, mpsc};
use tokio::time::Duration;
use typed_store::rocks::default_db_options;

use super::types::*;

pub struct SequenceWorkerState {
    pub store: Arc<AuthorityStore>,
    pub epoch_store: Arc<AuthorityPerEpochStore>,
    pub checkpoint_store: Arc<CheckpointStore>,
    pub committee_store: Arc<CommitteeStore>,
    pub prometheus_registry: Registry,
    pub metrics: Arc<LimitsMetrics>,
}

impl SequenceWorkerState {
    pub async fn new(config: &NodeConfig) -> Self {
        let genesis = config.genesis().expect("Could not load genesis");
        let registry_service = { metrics::start_prometheus_server(config.metrics_address) };
        let prometheus_registry = registry_service.default_registry();
        let metrics = Arc::new(LimitsMetrics::new(&prometheus_registry));
        let checkpoint_store = CheckpointStore::new(&config.db_path().join("checkpoints"));
        let genesis_committee = genesis.committee().expect("Could not get committee");
        // committee store
        let committee_store = Arc::new(CommitteeStore::new(
            config.db_path().join("epochs"),
            &genesis_committee,
            None,
        ));
        let perpetual_options = default_db_options().optimize_db_for_write_throughput(4);
        let store = AuthorityStore::open(
            &config.db_path().join("store"),
            Some(perpetual_options.options),
            genesis,
            &committee_store,
            config.indirect_objects_threshold,
            config
                .expensive_safety_check_config
                .enable_epoch_sui_conservation_check(),
            &prometheus_registry,
        )
        .await
        .expect("Could not create AuthorityStore");
        let epoch_start_configuration = {
            let epoch_start_configuration = EpochStartConfiguration::new(
                genesis.sui_system_object().into_epoch_start_state(),
                *genesis.checkpoint().digest(),
            );
            store
                .set_epoch_start_configuration(&epoch_start_configuration)
                .await
                .expect("Could not set epoch start configuration");
            epoch_start_configuration
        };
        let cur_epoch = 0; // always start from epoch 0
        let committee = committee_store
            .get_committee(&cur_epoch)
            .expect("Could not get committee")
            .expect("Committee of the current epoch must exist");
        let cache_metrics = Arc::new(ResolverMetrics::new(&prometheus_registry));
        let signature_verifier_metrics = SignatureVerifierMetrics::new(&prometheus_registry);
        let epoch_options = default_db_options().optimize_db_for_write_throughput(4);
        let epoch_store = AuthorityPerEpochStore::new(
            config.protocol_public_key(),
            committee.clone(),
            &config.db_path().join("store"),
            Some(epoch_options.options),
            EpochMetrics::new(&registry_service.default_registry()),
            epoch_start_configuration,
            store.clone(),
            cache_metrics,
            signature_verifier_metrics,
            &config.expensive_safety_check_config,
        );
        checkpoint_store.insert_genesis_checkpoint(
            genesis.checkpoint(),
            genesis.checkpoint_contents().clone(),
            &epoch_store,
        );
        Self {
            store,
            epoch_store,
            checkpoint_store,
            committee_store,
            prometheus_registry,
            metrics,
        }
    }

    pub async fn handle_download(&self, watermark: u64, config: &NodeConfig) {
        let mut highest_synced_checkpoint_seq = 0;
        if let Some(highest) = self
            .checkpoint_store
            .get_highest_synced_checkpoint_seq_number()
            .expect("Could not get highest checkpoint")
        {
            highest_synced_checkpoint_seq = highest;
        }
        println!(
            "Requested watermark = {}, current highest checkpoint = {}",
            watermark, highest_synced_checkpoint_seq
        );
        if watermark > highest_synced_checkpoint_seq {
            // we have already downloaded all the checkpoints up to the watermark -> nothing to do
            let state_sync_store = RocksDbStore::new(
                self.store.clone(),
                self.committee_store.clone(),
                self.checkpoint_store.clone(),
            );
            let (_trusted_peer_change_tx, trusted_peer_change_rx) =
                watch::channel(Default::default());
            let (_p2p_network, _discovery_handle, _state_sync_handle) =
                sui_node::SuiNode::create_p2p_network(
                    &config,
                    state_sync_store,
                    trusted_peer_change_rx,
                    &self.prometheus_registry,
                )
                .expect("could not create p2p network");

            let mut old_highest = highest_synced_checkpoint_seq;
            while watermark > highest_synced_checkpoint_seq {
                tokio::time::sleep(Duration::from_secs(1)).await;
                let new_highest = self
                    .checkpoint_store
                    .get_highest_synced_checkpoint_seq_number()
                    .expect("Could not get highest checkpoint")
                    .expect("Could not get highest checkpoint");
                if (new_highest - old_highest) > 10000 {
                    println!("Downloaded up to checkpoint {}", new_highest);
                    old_highest = new_highest;
                }
                highest_synced_checkpoint_seq = new_highest;
            }
            println!("Done downloading");
        }
    }

    pub fn get_watermarks(&self) -> (u64, u64) {
        let highest_synced_seq = match self
            .checkpoint_store
            .get_highest_synced_checkpoint_seq_number()
            .expect("error")
        {
            Some(highest) => highest,
            None => 0,
        };
        let highest_executed_seq = match self
            .checkpoint_store
            .get_highest_executed_checkpoint_seq_number()
            .expect("error")
        {
            Some(highest) => highest,
            None => 0,
        };
        (highest_synced_seq, highest_executed_seq)
    }

    pub async fn run(&mut self, 
        config: NodeConfig, 
        download: Option<u64>, 
        exeucte: Option<u64>,
        sw_sender: mpsc::Sender<SailfishMessage>,
        mut ew_receiver: mpsc::Receiver<SailfishMessage>,
    ){
        let genesis = Arc::new(config.genesis().expect("Could not load genesis"));
        let genesis_seq = genesis.checkpoint().into_summary_and_sequence().0;

        let (highest_synced_seq, highest_executed_seq) = self.get_watermarks();
        println!("Highest synced {}", highest_synced_seq);
        println!("Highest executed {}", highest_executed_seq);
        
        if let Some(watermark) = download {
            self.handle_download(watermark, &config).await;
        }

        let protocol_config = self.epoch_store.protocol_config();
        let epoch_start_config = self.epoch_store.epoch_start_config();
        let reference_gas_price = self.epoch_store.reference_gas_price();

        // Download txs
        if let Some(watermark) = download {
            println!("Downloading up to {}", watermark);
            self.handle_download(watermark, &config).await;
        }

        // Epoch Start
        sw_sender
            .send(SailfishMessage::EpochStart{
                conf: protocol_config.clone(),
                data: epoch_start_config.epoch_data(),
                ref_gas_price: reference_gas_price,
            })
            .await
            .expect("Sending doesn't work");
<<<<<<< HEAD
        
=======
>>>>>>> dba669d8

        if let Some(watermark) = exeucte {
            for checkpoint_seq in genesis_seq..cmp::min(watermark, highest_synced_seq) {
                let checkpoint_summary = self
                    .checkpoint_store
                    .get_checkpoint_by_sequence_number(checkpoint_seq)
                    .expect("Cannot get checkpoint")
                    .expect("Checkpoint is None");

                if checkpoint_seq % 10000 == 0 {
                    println!("Sending checkpoint {}", checkpoint_seq);
                }

                let (_seq, summary) = checkpoint_summary.into_summary_and_sequence();
                let contents = self
                    .checkpoint_store
                    .get_checkpoint_contents(&summary.content_digest)
                    .expect("Contents must exist")
                    .expect("Contents must exist");

                // if contents.size() > 1 {
                //     println!(
                //         "Checkpoint {} has {} transactions",
                //         checkpoint_seq,
                //         contents.size()
                //     );
                // }

                for tx_digest in contents.iter() {
                    let tx = self
                        .store
                        .get_transaction_block(&tx_digest.transaction)
                        .expect("Transaction exists")
                        .expect("Transaction exists");

                    let tx_effects = self
                        .store
                        .get_effects(&tx_digest.effects)
                        .expect("Transaction effects exist")
                        .expect("Transaction effects exist");

<<<<<<< HEAD

                    // Send tx to Exec Worker
                    sw_sender
                        .send(SailfishMessage::Transaction{
                            tx: tx.clone(),
                            exec_digest: *tx_digest,
                            tx_effects,
=======
                    sw_sender
                        .send(SailfishMessage::Transaction{
                            tx: tx.clone(),
                            tx_effects: tx_effects.clone(),
>>>>>>> dba669d8
                            checkpoint_seq,
                        }).await.expect("sending failed");

                    if let TransactionKind::ChangeEpoch(_) = tx.data().transaction_data().kind() {
                        // wait for epoch end message from execution worker
                        println!(
                            "Waiting for epoch end message. Checkpoint_seq: {}",
                            checkpoint_seq
                        );

                        let SailfishMessage::EpochEnd{new_epoch_start_state} = ew_receiver
                            .recv()
                            .await
                            .expect("Receiving doesn't work")
                        else {
                            panic!("unexpected message")
                        };
                        let next_epoch_committee = new_epoch_start_state.get_sui_committee();
                        let next_epoch = next_epoch_committee.epoch();
                        let last_checkpoint = self
                            .checkpoint_store
                            .get_epoch_last_checkpoint(self.epoch_store.epoch())
                            .expect("Error loading last checkpoint for current epoch")
                            .expect("Could not load last checkpoint for current epoch");
                        println!(
                            "Last checkpoint sequence number: {}",
                            last_checkpoint.sequence_number(),
                        );
                        let epoch_start_configuration = EpochStartConfiguration::new(
                            new_epoch_start_state,
                            *last_checkpoint.digest(),
                        );
                        assert_eq!(self.epoch_store.epoch() + 1, next_epoch);
                        self.epoch_store = self.epoch_store.new_at_next_epoch(
                            config.protocol_public_key(),
                            next_epoch_committee,
                            epoch_start_configuration,
                            self.store.clone(),
                            &config.expensive_safety_check_config,
                        );
                        println!("New epoch store has epoch {}", self.epoch_store.epoch());
                        let protocol_config = self.epoch_store.protocol_config();
                        let epoch_start_config = self.epoch_store.epoch_start_config();
                        let reference_gas_price = self.epoch_store.reference_gas_price();
                        sw_sender
                            .send(SailfishMessage::EpochStart{
                                conf: protocol_config.clone(),
                                data: epoch_start_config.epoch_data(),
                                ref_gas_price: reference_gas_price,
                            })
                            .await
                            .expect("Sending doesn't work");
                    }
                }
            }
        }
        println!("Sequence worker finished");
    }
}<|MERGE_RESOLUTION|>--- conflicted
+++ resolved
@@ -212,10 +212,7 @@
             })
             .await
             .expect("Sending doesn't work");
-<<<<<<< HEAD
         
-=======
->>>>>>> dba669d8
 
         if let Some(watermark) = exeucte {
             for checkpoint_seq in genesis_seq..cmp::min(watermark, highest_synced_seq) {
@@ -257,20 +254,10 @@
                         .expect("Transaction effects exist")
                         .expect("Transaction effects exist");
 
-<<<<<<< HEAD
-
-                    // Send tx to Exec Worker
-                    sw_sender
-                        .send(SailfishMessage::Transaction{
-                            tx: tx.clone(),
-                            exec_digest: *tx_digest,
-                            tx_effects,
-=======
                     sw_sender
                         .send(SailfishMessage::Transaction{
                             tx: tx.clone(),
                             tx_effects: tx_effects.clone(),
->>>>>>> dba669d8
                             checkpoint_seq,
                         }).await.expect("sending failed");
 
